--- conflicted
+++ resolved
@@ -23,9 +23,6 @@
 from fish_diffusion.utils.inference import load_checkpoint
 from fish_diffusion.utils.tensor import repeat_expand
 
-<<<<<<< HEAD
-from hydra.utils import instantiate
-=======
 # from tqdm import tqdm
 # path = Path("dataset/train/aria")
 # all_nps = list(path.rglob("*.npy"))[:5000]
@@ -47,7 +44,6 @@
 # assert index.is_trained
 # index.add(XX)
 # print("Index built")
->>>>>>> 72f25dc2
 
 
 class SVCInference(nn.Module):
