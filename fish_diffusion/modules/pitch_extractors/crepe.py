from typing import Literal, Optional

import resampy
import torch
import torchcrepe

from fish_diffusion.modules.pitch_extractors.builder import BasePitchExtractor


<<<<<<< HEAD
class MaskedAvgPool1d(nn.Module):
    def __init__(
        self, kernel_size: int, stride: Optional[int] = None, padding: Optional[int] = 0
    ):
        """An implementation of mean pooling that supports masked values.

        Args:
            kernel_size (int): The size of the median pooling window.
            stride (int, optional): The stride of the median pooling window. Defaults to None.
            padding (int, optional): The padding of the median pooling window. Defaults to 0.
        """

        super(MaskedAvgPool1d, self).__init__()
        self.kernel_size = kernel_size
        self.stride = stride or kernel_size
        self.padding = padding

    def forward(self, x, mask=None):
        ndim = x.dim()
        if ndim == 2:
            x = x.unsqueeze(1)

        assert (
            x.dim() == 3
        ), "Input tensor must have 2 or 3 dimensions (batch_size, channels, width)"

        # Apply the mask by setting masked elements to zero, or make NaNs zero
        if mask is None:
            mask = ~torch.isnan(x)

        # Ensure mask has the same shape as the input tensor
        assert x.shape == mask.shape, "Input tensor and mask must have the same shape"

        masked_x = torch.where(mask, x, torch.zeros_like(x))
        # Create a ones kernel with the same number of channels as the input tensor
        ones_kernel = torch.ones(x.size(1), 1, self.kernel_size, device=x.device)

        # Perform sum pooling
        sum_pooled = nn.functional.conv1d(
            masked_x,
            ones_kernel,
            stride=self.stride,
            padding=self.padding,
            groups=x.size(1),
        )

        # Count the non-masked (valid) elements in each pooling window
        valid_count = nn.functional.conv1d(
            mask.float(),
            ones_kernel,
            stride=self.stride,
            padding=self.padding,
            groups=x.size(1),
        )
        valid_count = valid_count.clamp(min=1)  # Avoid division by zero

        # Perform masked average pooling
        avg_pooled = sum_pooled / valid_count

        # Fill zero values with NaNs
        avg_pooled[avg_pooled == 0] = float("nan")

        if ndim == 2:
            return avg_pooled.squeeze(1)

        return avg_pooled


class MaskedMedianPool1d(nn.Module):
    def __init__(
        self, kernel_size: int, stride: Optional[int] = None, padding: Optional[int] = 0
    ):
        """An implementation of median pooling that supports masked values.

        This implementation is inspired by the median pooling implementation in
        https://gist.github.com/rwightman/f2d3849281624be7c0f11c85c87c1598

        Args:
            kernel_size (int): The size of the median pooling window.
            stride (int, optional): The stride of the median pooling window. Defaults to None.
            padding (int, optional): The padding of the median pooling window. Defaults to 0.
        """

        super(MaskedMedianPool1d, self).__init__()
        self.kernel_size = kernel_size
        self.stride = stride or kernel_size
        self.padding = padding

    def forward(self, x, mask=None):
        ndim = x.dim()
        if ndim == 2:
            x = x.unsqueeze(1)

        assert (
            x.dim() == 3
        ), "Input tensor must have 2 or 3 dimensions (batch_size, channels, width)"

        if mask is None:
            mask = ~torch.isnan(x)

        assert x.shape == mask.shape, "Input tensor and mask must have the same shape"

        masked_x = torch.where(mask, x, torch.zeros_like(x))

        x = F.pad(masked_x, (self.padding, self.padding), mode="reflect")
        mask = F.pad(
            mask.float(), (self.padding, self.padding), mode="constant", value=0
        )

        x = x.unfold(2, self.kernel_size, self.stride)
        mask = mask.unfold(2, self.kernel_size, self.stride)

        x = x.contiguous().view(x.size()[:3] + (-1,))
        mask = mask.contiguous().view(mask.size()[:3] + (-1,))

        # Combine the mask with the input tensor
        x_masked = torch.where(mask.bool(), x, float("inf"))

        # Sort the masked tensor along the last dimension
        x_sorted, _ = torch.sort(x_masked, dim=-1)

        # Compute the count of non-masked (valid) values
        valid_count = mask.sum(dim=-1)

        # Calculate the index of the median value for each pooling window
        median_idx = ((valid_count - 1) // 2).clamp(min=0)

        # Gather the median values using the calculated indices
        median_pooled = x_sorted.gather(-1, median_idx.unsqueeze(-1).long()).squeeze(-1)

        # Fill infinite values with NaNs
        median_pooled[torch.isinf(median_pooled)] = float("nan")

        if ndim == 2:
            return median_pooled.squeeze(1)

        return median_pooled


=======
@PITCH_EXTRACTORS.register_module()
>>>>>>> 72f25dc2
class CrepePitchExtractor(BasePitchExtractor):
    def __init__(
        self,
        hop_length: int = 512,
        f0_min: float = 50.0,
        f0_max: float = 1100.0,
        threshold: float = 0.05,
        keep_zeros: bool = False,
        model: Literal["full", "tiny"] = "full",
        use_fast_filters: bool = True,
    ):
        super().__init__(hop_length, f0_min, f0_max, keep_zeros)

        self.threshold = threshold
        self.model = model

        # Use fast filters is already merged into torchcrepe
        # See https://github.com/maxrmorrison/torchcrepe/pull/22

    def __call__(self, x, sampling_rate=44100, pad_to=None):
        """Extract pitch using crepe.


        Args:
            x (torch.Tensor): Audio signal, shape (1, T).
            sampling_rate (int, optional): Sampling rate. Defaults to 44100.
            pad_to (int, optional): Pad to length. Defaults to None.

        Returns:
            torch.Tensor: Pitch, shape (T // hop_length,).
        """

        assert x.ndim == 2, f"Expected 2D tensor, got {x.ndim}D tensor."
        assert x.shape[0] == 1, f"Expected 1 channel, got {x.shape[0]} channels."

        if sampling_rate != 16000:
            x0 = resampy.resample(x[0].cpu().numpy(), sampling_rate, 16000)
            x = torch.from_numpy(x0).to(x.device)[None]

        # 重采样后按照 hopsize=80, 也就是 5ms 一帧分析 f0
        f0, pd = torchcrepe.predict(
            x,
            16000,
            80,
            self.f0_min,
            self.f0_max,
            pad=True,
            model=self.model,
            batch_size=1024,
            device=x.device,
            return_periodicity=True,
        )

        # Filter, remove silence, set uv threshold, refer to the original warehouse readme
        pd = torchcrepe.filter.median(pd, 3)
        pd = torchcrepe.threshold.Silence(-60.0)(pd, x, 16000, 80)

        f0 = torchcrepe.threshold.At(self.threshold)(f0, pd)
        f0 = torchcrepe.filter.mean(f0, 3)
        f0 = torch.where(torch.isnan(f0), torch.full_like(f0, 0), f0)[0]

        return self.post_process(x, sampling_rate, f0, pad_to)<|MERGE_RESOLUTION|>--- conflicted
+++ resolved
@@ -7,149 +7,7 @@
 from fish_diffusion.modules.pitch_extractors.builder import BasePitchExtractor
 
 
-<<<<<<< HEAD
-class MaskedAvgPool1d(nn.Module):
-    def __init__(
-        self, kernel_size: int, stride: Optional[int] = None, padding: Optional[int] = 0
-    ):
-        """An implementation of mean pooling that supports masked values.
-
-        Args:
-            kernel_size (int): The size of the median pooling window.
-            stride (int, optional): The stride of the median pooling window. Defaults to None.
-            padding (int, optional): The padding of the median pooling window. Defaults to 0.
-        """
-
-        super(MaskedAvgPool1d, self).__init__()
-        self.kernel_size = kernel_size
-        self.stride = stride or kernel_size
-        self.padding = padding
-
-    def forward(self, x, mask=None):
-        ndim = x.dim()
-        if ndim == 2:
-            x = x.unsqueeze(1)
-
-        assert (
-            x.dim() == 3
-        ), "Input tensor must have 2 or 3 dimensions (batch_size, channels, width)"
-
-        # Apply the mask by setting masked elements to zero, or make NaNs zero
-        if mask is None:
-            mask = ~torch.isnan(x)
-
-        # Ensure mask has the same shape as the input tensor
-        assert x.shape == mask.shape, "Input tensor and mask must have the same shape"
-
-        masked_x = torch.where(mask, x, torch.zeros_like(x))
-        # Create a ones kernel with the same number of channels as the input tensor
-        ones_kernel = torch.ones(x.size(1), 1, self.kernel_size, device=x.device)
-
-        # Perform sum pooling
-        sum_pooled = nn.functional.conv1d(
-            masked_x,
-            ones_kernel,
-            stride=self.stride,
-            padding=self.padding,
-            groups=x.size(1),
-        )
-
-        # Count the non-masked (valid) elements in each pooling window
-        valid_count = nn.functional.conv1d(
-            mask.float(),
-            ones_kernel,
-            stride=self.stride,
-            padding=self.padding,
-            groups=x.size(1),
-        )
-        valid_count = valid_count.clamp(min=1)  # Avoid division by zero
-
-        # Perform masked average pooling
-        avg_pooled = sum_pooled / valid_count
-
-        # Fill zero values with NaNs
-        avg_pooled[avg_pooled == 0] = float("nan")
-
-        if ndim == 2:
-            return avg_pooled.squeeze(1)
-
-        return avg_pooled
-
-
-class MaskedMedianPool1d(nn.Module):
-    def __init__(
-        self, kernel_size: int, stride: Optional[int] = None, padding: Optional[int] = 0
-    ):
-        """An implementation of median pooling that supports masked values.
-
-        This implementation is inspired by the median pooling implementation in
-        https://gist.github.com/rwightman/f2d3849281624be7c0f11c85c87c1598
-
-        Args:
-            kernel_size (int): The size of the median pooling window.
-            stride (int, optional): The stride of the median pooling window. Defaults to None.
-            padding (int, optional): The padding of the median pooling window. Defaults to 0.
-        """
-
-        super(MaskedMedianPool1d, self).__init__()
-        self.kernel_size = kernel_size
-        self.stride = stride or kernel_size
-        self.padding = padding
-
-    def forward(self, x, mask=None):
-        ndim = x.dim()
-        if ndim == 2:
-            x = x.unsqueeze(1)
-
-        assert (
-            x.dim() == 3
-        ), "Input tensor must have 2 or 3 dimensions (batch_size, channels, width)"
-
-        if mask is None:
-            mask = ~torch.isnan(x)
-
-        assert x.shape == mask.shape, "Input tensor and mask must have the same shape"
-
-        masked_x = torch.where(mask, x, torch.zeros_like(x))
-
-        x = F.pad(masked_x, (self.padding, self.padding), mode="reflect")
-        mask = F.pad(
-            mask.float(), (self.padding, self.padding), mode="constant", value=0
-        )
-
-        x = x.unfold(2, self.kernel_size, self.stride)
-        mask = mask.unfold(2, self.kernel_size, self.stride)
-
-        x = x.contiguous().view(x.size()[:3] + (-1,))
-        mask = mask.contiguous().view(mask.size()[:3] + (-1,))
-
-        # Combine the mask with the input tensor
-        x_masked = torch.where(mask.bool(), x, float("inf"))
-
-        # Sort the masked tensor along the last dimension
-        x_sorted, _ = torch.sort(x_masked, dim=-1)
-
-        # Compute the count of non-masked (valid) values
-        valid_count = mask.sum(dim=-1)
-
-        # Calculate the index of the median value for each pooling window
-        median_idx = ((valid_count - 1) // 2).clamp(min=0)
-
-        # Gather the median values using the calculated indices
-        median_pooled = x_sorted.gather(-1, median_idx.unsqueeze(-1).long()).squeeze(-1)
-
-        # Fill infinite values with NaNs
-        median_pooled[torch.isinf(median_pooled)] = float("nan")
-
-        if ndim == 2:
-            return median_pooled.squeeze(1)
-
-        return median_pooled
-
-
-=======
 @PITCH_EXTRACTORS.register_module()
->>>>>>> 72f25dc2
 class CrepePitchExtractor(BasePitchExtractor):
     def __init__(
         self,
